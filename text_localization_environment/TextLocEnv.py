--- conflicted
+++ resolved
@@ -291,16 +291,6 @@
     def compute_assessor_iou(self):
         self.assessor.eval()
         bbox_crop = self.get_warped_bbox_contents()
-<<<<<<< HEAD
-        bbox_crop = ToTensor()(bbox_crop).unsqueeze(0)
-        bbox_crop = bbox_crop.to(self.assessor.device)
-        
-        pred = self.assessor(bbox_crop)
-        if pred.shape[1] == 2:
-            return pred.squeeze()[0].item(), pred.squeeze()[1].item()
-        else:
-            return pred.item(), 0
-=======
 
         if self.assessor.dual_image:
             surrounding_bbox = scale_bboxes([self.bbox],
@@ -317,7 +307,6 @@
             bbox_crop = bbox_crop.to(self.assessor.device)
 
         return self.assessor(bbox_crop).squeeze()
->>>>>>> 8370ca4c
 
     def compute_iou(self, other_bbox):
         """Computes the intersection over union of the argument and the current bounding box."""
