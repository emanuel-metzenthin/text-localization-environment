--- conflicted
+++ resolved
@@ -11,11 +11,7 @@
 
 class TextLocEnv(gym.Env):
 
-<<<<<<< HEAD
-    DURATION_PENALTY = 0.02
-=======
     DURATION_PENALTY = 0.03
->>>>>>> ba44173f
     HISTORY_LENGTH = 10
     # ⍺: factor relative to the current box size that is used for every transformation action
     ALPHA = 0.2
