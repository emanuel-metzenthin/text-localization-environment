import gym
from gym import spaces
from gym.utils import seeding
from chainer.links import VGG16Layers
from chainer.backends import cuda
from PIL import Image, ImageDraw
from PIL.Image import LANCZOS, MAX_IMAGE_PIXELS
import numpy as np
from text_localization_environment.ImageMasker import ImageMasker


class TextLocEnv(gym.Env):

    HISTORY_LENGTH = 10
    # ⍺: factor relative to the current box size that is used for every transformation action
    ALPHA = 0.2
    # τ: Threshold of intersection over union for the trigger action to yield a positive reward
    TAU = 0.6
    # η: Reward of the trigger action
    ETA = 10.0

    def __init__(self, image_paths, true_bboxes, gpu_id=-1):
        """
        :param image_paths: The paths to the individual images
        :param true_bboxes: The true bounding boxes for each image
        :param gpu_id: The ID of the GPU to be used. -1 if CPU should be used instead
        :type image_paths: String or list
        :type true_bboxes: numpy.ndarray
        :type gpu_id: int
        """
        self.feature_extractor = VGG16Layers()
        self.action_space = spaces.Discrete(9)
        self.action_set = {0: self.right,
                           1: self.left,
                           2: self.up,
                           3: self.down,
                           4: self.bigger,
                           5: self.smaller,
                           6: self.fatter,
                           7: self.taller,
                           8: self.trigger
                           }

        self.gpu_id = gpu_id
        if type(image_paths) is not list: image_paths = [image_paths]
        self.image_paths = image_paths
        self.true_bboxes = true_bboxes

        if self.gpu_id != -1:
            self.feature_extractor.to_gpu(self.gpu_id)

        self.seed()
        self.reset()

    def seed(self, seed=None):
        self.np_random, seed = seeding.np_random(seed)
        return [seed]

    def step(self, action):
        """Execute an action and return
            state - the next state,
            reward - the reward,
            done - whether a terminal state was reached,
            info - any additional info"""
        assert self.action_space.contains(action), "%r (%s) is an invalid action" % (action, type(action))

        self.action_set[action]()

        reward = self.calculate_reward(action)
        self.max_iou = max(self.iou, self.max_iou)

        self.history.insert(0, self.to_one_hot(action))
        self.history.pop()

        self.state = self.compute_state()

        info = self.find_positive_actions()

        return self.state, reward, self.done, info

    def calculate_reward(self, action):
        reward = 0

        if self.action_set[action] == self.trigger:
            if self.iou >= self.TAU:
                reward = self.ETA
            else:
                reward = -self.ETA
        else:
            new_iou, box = self.compute_best_iou()

            env_box_center = np.array(self.bbox[:2]) + (np.array(self.bbox[2:]) - np.array(self.bbox[:2]))/2
            text_box_center = np.array(self.episode_true_bboxes[box][0]) + \
                              (np.array(self.episode_true_bboxes[box][1]) - np.array(self.episode_true_bboxes[box][0]))/2
            new_center_distance = np.linalg.norm(env_box_center - text_box_center)
        
            reward = np.sign(new_iou - self.iou) + np.sign(self.center_distance - new_center_distance)/2

            if new_iou == self.iou:
                self.steps_since_last_change += 1
            else:
                self.steps_since_last_change = 0

            if self.steps_since_last_change >= 3:
                reward -= -1

            self.iou = new_iou
            self.center_distance = new_center_distance

        return reward

    def calculate_potential_reward(self, action):
        old_bbox = self.bbox
        old_iou = self.iou

        if self.action_set[action] != self.trigger:
            self.action_set[action]()

        reward = self.calculate_reward(action)

        self.bbox = old_bbox
        self.iou = old_iou

        return reward

    def find_positive_actions(self):
        rewards = np.array([self.calculate_potential_reward(i) for i in self.action_set])

        positive_actions = np.arange(0, self.action_space.n)[rewards > 0]

        if len(positive_actions) == 0:
            return np.arange(0, self.action_space.n).tolist()

        return positive_actions.tolist()

    def create_empty_history(self):
        flat_history = np.repeat([False], self.HISTORY_LENGTH * self.action_space.n)
        history = flat_history.reshape((self.HISTORY_LENGTH, self.action_space.n))

        return history.tolist()

    @staticmethod
    def to_four_corners_array(two_bbox):
        """
        Creates an array of bounding boxes with four corners out of a bounding box with two corners, so
        that the ImageMasker can be applied.

        :param two_bbox: Bounding box with two points, top left and bottom right

        :return: An array of bounding boxes that corresponds to the requirements of the ImageMasker
        """
        top_left = np.array([two_bbox[0], two_bbox[1]], dtype=np.int32)
        bottom_left = np.array([two_bbox[0], two_bbox[3]], dtype=np.int32)
        top_right = np.array([two_bbox[2], two_bbox[1]], dtype=np.int32)
        bottom_right = np.array([two_bbox[2], two_bbox[3]], dtype=np.int32)

        four_bbox = np.array([bottom_right, bottom_left, top_left, top_right])

        return np.array([four_bbox, four_bbox, four_bbox])

    def create_ior_mark(self):
        """
        Creates an IoR (inhibition of return) mark that crosses out the current bounding box.
        This is necessary to find multiple objects within one image
        """
        masker = ImageMasker(0)

        center_height = round((self.bbox[3] + self.bbox[1]) / 2)
        center_width = round((self.bbox[2] + self.bbox[0]) / 2)
        height_frac = round((self.bbox[3] - self.bbox[1]) / 12)
        width_frac = round((self.bbox[2] - self.bbox[0]) / 12)

        horizontal_box = [self.bbox[0], center_height - height_frac, self.bbox[2], center_height + height_frac]
        vertical_box = [center_width - width_frac, self.bbox[1], center_width + width_frac, self.bbox[3]]

        horizontal_box_four_corners = self.to_four_corners_array(horizontal_box)
        vertical_box_four_corners = self.to_four_corners_array(vertical_box)

        array_module = np

        if self.gpu_id != -1:
            array_module = cuda.cupy
            horizontal_box_four_corners = cuda.to_gpu(horizontal_box_four_corners, self.gpu_id)
            vertical_box_four_corners = cuda.to_gpu(vertical_box_four_corners, self.gpu_id)

        new_img = array_module.array(self.episode_image, dtype=np.int32)
        new_img = masker.mask_array(new_img, horizontal_box_four_corners, array_module)
        new_img = masker.mask_array(new_img, vertical_box_four_corners, array_module)

        if self.gpu_id != -1:
            self.episode_image = Image.fromarray(cuda.to_cpu(new_img).astype(np.uint8))
        else:
            self.episode_image = Image.fromarray(new_img.astype(np.uint8))

    def compute_best_iou(self):
        max_iou = 0
        max_i = -1
        i = -1

        for box in self.episode_true_bboxes:
            i += 1
            candidate_iou = self.compute_iou(box)
            if candidate_iou >= max_iou:
                max_i = i
                max_iou = candidate_iou

        if max_i == -1:
            raise ValueError("There is a problem in compute_best_iou")

        return max_iou, max_i

    def compute_iou(self, other_bbox):
        """Computes the intersection over union of the argument and the current bounding box."""
        intersection = self.compute_intersection(other_bbox)

        area_1 = (self.bbox[2] - self.bbox[0]) * (self.bbox[3] - self.bbox[1])
        area_2 = (other_bbox[1][0] - other_bbox[0][0]) * (other_bbox[1][1] - other_bbox[0][1])
        union = area_1 + area_2 - intersection

        return intersection / union

    def compute_intersection(self, other_bbox):
        left = max(self.bbox[0], other_bbox[0][0])
        top = max(self.bbox[1], other_bbox[0][1])
        right = min(self.bbox[2], other_bbox[1][0])
        bottom = min(self.bbox[3], other_bbox[1][1])

        if right < left or bottom < top:
            return 0

        return (right - left) * (bottom - top)

    def up(self):
        self.adjust_bbox(np.array([0, -1, 0, -1]))

    def down(self):
        self.adjust_bbox(np.array([0, 1, 0, 1]))

    def left(self):
        self.adjust_bbox(np.array([-1, 0, -1, 0]))

    def right(self):
        self.adjust_bbox(np.array([1, 0, 1, 0]))

    def bigger(self):
        self.adjust_bbox(np.array([-0.5, -0.5, 0.5, 0.5]))

    def smaller(self):
        self.adjust_bbox(np.array([0.5, 0.5, -0.5, -0.5]))

    def fatter(self):
        self.adjust_bbox(np.array([-1, 0, 1, 0]))

    def taller(self):
        self.adjust_bbox(np.array([0, -1, 0, 1]))

    def trigger(self):
        self.done = True
        self.create_ior_mark()

    @staticmethod
    def box_size(box):
        width = box[2] - box[0]
        height = box[3] - box[1]

        return width * height

    def adjust_bbox(self, directions):
        ah = round(self.ALPHA * (self.bbox[3] - self.bbox[1]))
        aw = round(self.ALPHA * (self.bbox[2] - self.bbox[0]))

        adjustments = np.array([aw, ah, aw, ah])
        delta = directions * adjustments

        new_box = self.bbox + delta

        if self.box_size(new_box) < MAX_IMAGE_PIXELS:
            self.bbox = new_box

    def reset(self):
        """Reset the environment to its initial state (the bounding box covers the entire image"""
        self.history = self.create_empty_history()

        random_index = self.np_random.randint(len(self.image_paths))
        self.episode_image = Image.open(self.image_paths[random_index])

        if self.episode_image.mode != 'RGB':
            self.episode_image = self.episode_image.convert('RGB')

        self.episode_true_bboxes = self.true_bboxes[random_index]

        self.bbox = np.array([0, 0, self.episode_image.width, self.episode_image.height])
        self.state = self.compute_state()
        self.done = False
<<<<<<< HEAD
        self.iou = self.compute_best_iou()[0]

=======
        self.iou = self.compute_best_iou()
        self.max_iou = self.iou
>>>>>>> d2f2a300
        self.steps_since_last_change = 0

        return self.state

    def render(self, mode='human'):
        """Render the current state"""

        if mode == 'human':
            copy = self.episode_image.copy()
            draw = ImageDraw.Draw(copy)
            draw.rectangle(self.bbox.tolist(), outline=(255, 255, 255))
            copy.show()
        elif mode == 'box':
            warped = self.get_warped_bbox_contents()
            warped.show()

    def get_warped_bbox_contents(self):
        cropped = self.episode_image.crop(self.bbox)
        return cropped.resize((224, 224), LANCZOS)

    def compute_state(self):
        if self.gpu_id != -1:
            return np.concatenate((cuda.to_cpu(self.extract_features().array), np.array(self.history).flatten()))
        else:
            return np.concatenate((self.extract_features().array, np.array(self.history).flatten()))

    def extract_features(self):
        """Extract features from the image using the VGG16 network"""
        warped = self.get_warped_bbox_contents()
        feature = self.feature_extractor.extract([warped], layers=["fc7"])["fc7"]

        return feature[0]

    def to_one_hot(self, action):
        line = np.zeros(self.action_space.n, np.bool)
        line[action] = 1

        return line<|MERGE_RESOLUTION|>--- conflicted
+++ resolved
@@ -292,13 +292,8 @@
         self.bbox = np.array([0, 0, self.episode_image.width, self.episode_image.height])
         self.state = self.compute_state()
         self.done = False
-<<<<<<< HEAD
         self.iou = self.compute_best_iou()[0]
-
-=======
-        self.iou = self.compute_best_iou()
         self.max_iou = self.iou
->>>>>>> d2f2a300
         self.steps_since_last_change = 0
 
         return self.state
