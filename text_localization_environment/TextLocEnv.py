--- conflicted
+++ resolved
@@ -49,8 +49,7 @@
         self.gpu_id = gpu_id
         if type(image_paths) is not list: image_paths = [image_paths]
         self.image_paths = image_paths
-<<<<<<< HEAD
-        self.true_bboxes = true_bboxes
+        self.true_bboxes = [[TextLocEnv.to_standard_box(b) for b in bboxes] for bboxes in true_bboxes]
         # Determines whether the agent is training or testing
         # Optimizations can be applied during training that are not allowed for testing
         self.mode = mode
@@ -60,9 +59,6 @@
         self.playout_episode = playout_episode
         # Episodes will be terminated automatically after reaching max steps
         self.max_steps_per_image = max_steps_per_image
-=======
-        self.true_bboxes = [[TextLocEnv.to_standard_box(b) for b in bboxes] for bboxes in true_bboxes]
->>>>>>> 1eeb3d1a
 
         self.seed()
 
