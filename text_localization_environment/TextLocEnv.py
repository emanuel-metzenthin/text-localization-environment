import gym
from gym import spaces
import random
from gym.utils import seeding
from chainer.backends import cuda
from PIL import Image, ImageDraw
from PIL.Image import LANCZOS, MAX_IMAGE_PIXELS
import numpy as np
from text_localization_environment.ImageMasker import ImageMasker


class TextLocEnv(gym.Env):
    metadata = {'render.modes': ['human', 'rgb_array', 'box']}

    DURATION_PENALTY = 0.03
    HISTORY_LENGTH = 10
    # ⍺: factor relative to the current box size that is used for every transformation action
    ALPHA = 0.2
    # η: Reward of the trigger action
    ETA = 7.0
    # p: Probability for masking a bounding box in a new observation (applied separately to boxes 0..N-1 during premasking)
    P_MASK = 0.5
    # Reward for next image trigger action
    ETA2 = 10.0

    def __init__(self, image_paths, true_bboxes, gpu_id=-1,
        playout_episode=False, premasking=True, mode='train',
        max_steps_per_image=200
    ):
        """
        :param image_paths: The paths to the individual images
        :param true_bboxes: The true bounding boxes for each image
        :param gpu_id: The ID of the GPU to be used. -1 if CPU should be used instead
        :type image_paths: String or list
        :type true_bboxes: numpy.ndarray
        :type gpu_id: int
        """
        self.action_space = spaces.Discrete(10)
        self.action_set = {0: self.right,
                           1: self.left,
                           2: self.up,
                           3: self.down,
                           4: self.bigger,
                           5: self.smaller,
                           6: self.fatter,
                           7: self.taller,
                           8: self.trigger,
                           9: self.next_image_trigger
                           }
        # 224*224*3 (RGB image) + 9 * 10 (on-hot-enconded history) = 150618
        self.observation_space = spaces.Tuple([spaces.Box(low=0, high=256, shape=(224,224,3)), spaces.Box(low=0,high=1,shape=(10,9))])
        self.gpu_id = gpu_id
        if type(image_paths) is not list: image_paths = [image_paths]
        self.image_paths = image_paths
        self.true_bboxes = [[TextLocEnv.to_standard_box(b) for b in bboxes] for bboxes in true_bboxes]
        # Determines whether the agent is training or testing
        # Optimizations can be applied during training that are not allowed for testing
        self.mode = mode
        # Whether IoR markers will be placed upfront after loading the image
        self.premasking = premasking
        # Whether an episode terminates after a single trigger or is played out until the end
        self.playout_episode = playout_episode
        # Episodes will be terminated automatically after reaching max steps
        self.max_steps_per_image = max_steps_per_image

        self.seed()

        # Image for the current episode
        self.episode_image = Image.new("RGB", (256, 256))

        # Ground truth bounding boxes for the current episode image
        self.episode_true_bboxes = None
        # Predicted bounding boxes for the current episode image
        self.episode_pred_bboxes = None
        # IoU values for each trigger in the current episode
        self.episode_trigger_ious = None
        # List of indices of masked bounding boxes for the current episode image
        self.episode_masked_indices = []
        # The agent's current window represented as [x0, y0, x1, y1]
        self.bbox = None

<<<<<<< HEAD
        self.num_detected_texts = 0
=======
        # For registering a handler that will be executed once after a step
        self.post_step_handler = None
>>>>>>> 92bce7a4

        self.reset()

    def seed(self, seed=None):
        self.np_random, seed = seeding.np_random(seed)
        return [seed]

    def step(self, action):
        """Execute an action and return
            state - the next state,
            reward - the reward,
            done - whether a terminal state was reached,
            info - any additional info"""
        assert self.action_space.contains(action), "%r (%s) is an invalid action" % (action, type(action))

        self.current_step += 1

        self.action_set[action]()

        reward = self.calculate_reward(action)
        self.max_iou = max(self.iou, self.max_iou)

        self.history.insert(0, self.to_one_hot(action))
        self.history.pop()

        self.state = self.compute_state()

        # Execute and remove any registered post-step handler
        if self.post_step_handler is not None:
            self.post_step_handler()
            self.post_step_handler = None

        # Terminate episode after reaching step limit (if set)
        # Prevents the agent from running into an infinite loop
        if self.max_steps_per_image != -1 and self.current_step >= self.max_steps_per_image:
            self.done = True

        return self.state, reward, self.done, {}

    def calculate_reward(self, action):
        reward = 0

        if self.action_set[action] == self.next_image_trigger:
            if self.evaluate_detected_instances() < 1.0:
                return -10
            else:
                return 10 * self.ETA2 - (self.current_step * self.DURATION_PENALTY)

        if self.action_set[action] == self.trigger:
            reward = 10 * self.ETA * self.iou - (self.current_step * self.DURATION_PENALTY)
        else:
            self.iou = self.compute_best_iou()

        return reward

    def create_empty_history(self):
        flat_history = np.repeat([False], self.HISTORY_LENGTH * self.action_space.n)
        history = flat_history.reshape((self.HISTORY_LENGTH, self.action_space.n))

        return history.tolist()

    @staticmethod
    def to_standard_box(bbox):
        """
        Transforms a given bounding box into a standardized representation.

        :param bbox: Bounding box given as [(x0, y0), (x1, y1)] or [x0, y0, x1, y1]
        :return: Bounding box represented as [x0, y0, x1, y1]
        """
        from typing import Iterable
        if isinstance(bbox[0], Iterable):
            bbox = [xy for p in bbox for xy in p]
        return bbox

    def create_ior_mark(self, bbox):
        """
        Creates an IoR (inhibition of return) mark that crosses out the given bounding box.
        This is necessary to find multiple objects within one image

        :param bbox: Bounding box given as [(x0, y0), (x1, y1)] or [x0, y0, x1, y1]
        """
        bbox = self.to_standard_box(bbox)
        masker = ImageMasker(self.episode_image, bbox)
        self.episode_image = masker.mask()

    @property
    def episode_true_bboxes_unmasked(self):
        """
        Returns the bounding boxes in the current episode image that are not masked.
        """
        bboxes_unmasked = []

        for index, bbox in enumerate(self.episode_true_bboxes):
            is_masked = index in self.episode_masked_indices
            if not is_masked:
                bboxes_unmasked.append(bbox)

        return bboxes_unmasked

    def compute_best_iou(self):
        max_iou = 0

        # Only consider boxes that have not been masked yet
        # Ensures that the agent is not rewarded for visiting the same location
        for box in self.episode_true_bboxes_unmasked:
            max_iou = max(max_iou, self.compute_iou(box))

        return max_iou

    def compute_iou(self, other_bbox):
        """Computes the intersection over union of the argument and the current bounding box."""
        intersection = self.compute_intersection(other_bbox)

        area_1 = (self.bbox[2] - self.bbox[0]) * (self.bbox[3] - self.bbox[1])
        area_2 = (other_bbox[2] - other_bbox[0]) * (other_bbox[3] - other_bbox[1])
        union = area_1 + area_2 - intersection

        return intersection / union

    def compute_intersection(self, other_bbox):
        left = max(self.bbox[0], other_bbox[0])
        top = max(self.bbox[1], other_bbox[1])
        right = min(self.bbox[2], other_bbox[2])
        bottom = min(self.bbox[3], other_bbox[3])

        if right < left or bottom < top:
            return 0

        return (right - left) * (bottom - top)

    def up(self):
        self.adjust_bbox(np.array([0, -1, 0, -1]))

    def down(self):
        self.adjust_bbox(np.array([0, 1, 0, 1]))

    def left(self):
        self.adjust_bbox(np.array([-1, 0, -1, 0]))

    def right(self):
        self.adjust_bbox(np.array([1, 0, 1, 0]))

    def bigger(self):
        self.adjust_bbox(np.array([-0.5, -0.5, 0.5, 0.5]))

    def smaller(self):
        self.adjust_bbox(np.array([0.5, 0.5, -0.5, -0.5]))

    def fatter(self):
        self.adjust_bbox(np.array([0, 0.5, 0, -0.5]))

    def taller(self):
        self.adjust_bbox(np.array([0.5, 0, -0.5, 0]))

    def trigger(self):
<<<<<<< HEAD
        self.num_detected_texts += 1
=======
        self.episode_pred_bboxes.append(self.bbox)
        # IoU values are only updated after trigger action is executed
        # Therefore we need to track them lazily
        self.post_step_handler = self._register_trigger_iou

>>>>>>> 92bce7a4
        if not self.playout_episode:
            # Terminate episode after first trigger action
            self.done = True
            return

        if self.mode == 'train':
            if len(self.episode_true_bboxes_unmasked) > 0:
                index, bbox = self.closest_unmasked_true_bbox()
                self.create_ior_mark(bbox)
                self.episode_masked_indices.append(index)
        else:
            self.create_ior_mark(self.bbox)

        self.reset_bbox()

    def _register_trigger_iou(self):
        self.episode_trigger_ious.append(self.iou)

    def closest_unmasked_true_bbox(self):
        max_iou = None
        best_box = None
        best_box_index = None

        for index, box in enumerate(self.episode_true_bboxes):
            if index in self.episode_masked_indices:
                continue
            iou = self.compute_iou(box)
            if not max_iou or iou > max_iou:
                max_iou = iou
                best_box = box
                best_box_index = index

        return (best_box_index, best_box)

    # trigger that should be used when all text instances have been detected by the agent
    def next_image_trigger(self):
        self.done = True
        # self.reset()

    @staticmethod
    def box_size(box):
        width = box[2] - box[0]
        height = box[3] - box[1]

        return width * height

    def adjust_bbox(self, directions):
        ah = round(self.ALPHA * (self.bbox[3] - self.bbox[1]))
        aw = round(self.ALPHA * (self.bbox[2] - self.bbox[0]))

        adjustments = np.array([aw, ah, aw, ah])
        delta = directions * adjustments

        new_box = self.bbox + delta

        if self.box_size(new_box) < MAX_IMAGE_PIXELS:
            self.bbox = new_box

    def reset_bbox(self):
        self.bbox = np.array([0, 0, self.episode_image.width, self.episode_image.height])

    def reset(self, image_index=None):
        """Reset the environment to its initial state (the bounding box covers the entire image)"""
        self.num_detected_texts = 0

        self.history = self.create_empty_history()
        if self.episode_image is not None:
            self.episode_image.close()

        if image_index is None:
            # Pick random next image if not specified otherwise
            image_index = self.np_random.randint(len(self.image_paths))
        self.episode_image = Image.open(self.image_paths[image_index])
        self.episode_true_bboxes = self.true_bboxes[image_index]

        if self.episode_image.mode != 'RGB':
            self.episode_image = self.episode_image.convert('RGB')

        self.episode_masked_indices = []

        # Mask bounding boxes randomly with probability P_MASK
        if self.mode == 'train' and self.premasking:
            num_unmasked = self.episode_num_true_bboxes
            for idx, box in enumerate(self.episode_true_bboxes):
                # Ensure at least 1 non-masked instance per observation
                if num_unmasked > 1 and np.random.random() <= self.P_MASK:
                    self.create_ior_mark(box)
                    self.episode_masked_indices.append(idx)
                    num_unmasked -= 1

        self.episode_pred_bboxes = []
        self.episode_trigger_ious = []
        self.current_step = 0
        self.reset_bbox()
        self.state = self.compute_state()
        self.done = False
        self.iou = self.compute_best_iou()
        self.max_iou = self.iou

        return self.state

    def render(self, mode='human', return_as_file=False, include_true_bboxes=False):
        """Render the current state"""

        image = self.episode_image
        if include_true_bboxes:
            image = self.episode_image_with_true_bboxes

        if mode == 'human':
            copy = image.copy()
            draw = ImageDraw.Draw(copy)
            draw.rectangle(self.bbox.tolist(), outline=(255, 255, 255))
            if return_as_file:
                return copy
            copy.show()
            copy.close()
        elif mode is 'box':
            # Renders what the agent currently sees
            # i.e. the section of the image covered by the agent's current window (warped to standard size)
            warped = self.get_warped_bbox_contents()
            if return_as_file:
                return warped
            warped.show()
            warped.close()
        elif mode is 'rgb_array':
            copy = image.copy()
            draw = ImageDraw.Draw(copy)
            draw.rectangle(self.bbox.tolist(), outline=(255, 255, 255))
            return np.array(copy)
        else:
            super(TextLocEnv, self).render(mode=mode)

    def get_warped_bbox_contents(self):
        cropped = self.episode_image.crop(self.bbox)
        return cropped.resize((224, 224), LANCZOS)

    def compute_state(self):
        warped = self.get_warped_bbox_contents()
        return (np.array(warped, dtype=np.float32), np.array(self.history))

    def to_one_hot(self, action):
        line = np.zeros(self.action_space.n, np.bool)
        line[action] = 1

        return line

    @property
    def episode_image_with_true_bboxes(self, true_bbox_color=(255, 0, 0)):
        if not self.episode_true_bboxes:
            return self.episode_image

        copy = self.episode_image.copy()
        draw = ImageDraw.Draw(copy)
        for box in self.episode_true_bboxes:
            draw.rectangle(box, outline=true_bbox_color)
        return copy

    @property
    def episode_num_true_bboxes(self):
        """Number of bounding boxes available in the current episode image."""
        if not self.episode_true_bboxes:
            return None
        return len(self.episode_true_bboxes)

    def evaluate_detected_instances(self):
        return (self.num_detected_texts / len(self.episode_true_bboxes))<|MERGE_RESOLUTION|>--- conflicted
+++ resolved
@@ -79,12 +79,9 @@
         # The agent's current window represented as [x0, y0, x1, y1]
         self.bbox = None
 
-<<<<<<< HEAD
         self.num_detected_texts = 0
-=======
         # For registering a handler that will be executed once after a step
         self.post_step_handler = None
->>>>>>> 92bce7a4
 
         self.reset()
 
@@ -240,15 +237,12 @@
         self.adjust_bbox(np.array([0.5, 0, -0.5, 0]))
 
     def trigger(self):
-<<<<<<< HEAD
         self.num_detected_texts += 1
-=======
         self.episode_pred_bboxes.append(self.bbox)
         # IoU values are only updated after trigger action is executed
         # Therefore we need to track them lazily
         self.post_step_handler = self._register_trigger_iou
 
->>>>>>> 92bce7a4
         if not self.playout_episode:
             # Terminate episode after first trigger action
             self.done = True
