import gym
from gym import spaces
import random
from gym.utils import seeding
from chainer.backends import cuda
from PIL import Image, ImageDraw
from PIL.Image import LANCZOS, MAX_IMAGE_PIXELS
import numpy as np
from text_localization_environment.ImageMasker import ImageMasker


class TextLocEnv(gym.Env):
    metadata = {'render.modes': ['human', 'rgb_array', 'box']}

    DURATION_PENALTY = 0.03
    HISTORY_LENGTH = 10
    # ⍺: factor relative to the current box size that is used for every transformation action
    ALPHA = 0.2
    # η: Reward of the trigger action
    ETA = 7.0
<<<<<<< HEAD
    # p: Probability for masking a bounding box in a new observation (applied separately to boxes 0..N-1 during premasking)
    P_MASK = 0.5
=======
    # Reward for next image trigger action
    ETA2 = 10.0
>>>>>>> b1662cb1

    def __init__(self, image_paths, true_bboxes, gpu_id=-1,
        playout_episode=False, premasking=True, mode='train',
        max_steps_per_image=200
    ):
        """
        :param image_paths: The paths to the individual images
        :param true_bboxes: The true bounding boxes for each image
        :param gpu_id: The ID of the GPU to be used. -1 if CPU should be used instead
        :type image_paths: String or list
        :type true_bboxes: numpy.ndarray
        :type gpu_id: int
        """
        self.action_space = spaces.Discrete(9)
        self.action_set = {0: self.right,
                           1: self.left,
                           2: self.up,
                           3: self.down,
                           4: self.bigger,
                           5: self.smaller,
                           6: self.fatter,
                           7: self.taller,
                           8: self.trigger,
                           9: self.next_image_trigger
                           }
        # 224*224*3 (RGB image) + 9 * 10 (on-hot-enconded history) = 150618
        self.observation_space = spaces.Tuple([spaces.Box(low=0, high=256, shape=(224,224,3)), spaces.Box(low=0,high=1,shape=(10,9))])
        self.gpu_id = gpu_id
        if type(image_paths) is not list: image_paths = [image_paths]
        self.image_paths = image_paths
        self.true_bboxes = true_bboxes
        # Determines whether the agent is training or testing
        # Optimizations can be applied during training that are not allowed for testing
        self.mode = mode
        # Whether IoR markers will be placed upfront after loading the image
        self.premasking = premasking
        # Whether an episode terminates after a single trigger or is played out until the end
        self.playout_episode = playout_episode
        # Episodes will be terminated automatically after reaching max steps
        self.max_steps_per_image = max_steps_per_image

        self.seed()

        # Image for the current episode
        self.episode_image = Image.new("RGB", (256, 256))

        # Bounding boxes for the current episode image
        self.episode_true_bboxes = None
        # List of indices of masked bounding boxes for the current episode image
        self.episode_masked_indices = []
        # The agent's current window represented as [x0, y0, x1, y1]
        self.bbox = None

        self.num_detected_texts = 0

        self.reset()

    def seed(self, seed=None):
        self.np_random, seed = seeding.np_random(seed)
        return [seed]

    def step(self, action):
        """Execute an action and return
            state - the next state,
            reward - the reward,
            done - whether a terminal state was reached,
            info - any additional info"""
        assert self.action_space.contains(action), "%r (%s) is an invalid action" % (action, type(action))

        self.current_step += 1

        self.action_set[action]()

        reward = self.calculate_reward(action)
        self.max_iou = max(self.iou, self.max_iou)

        self.history.insert(0, self.to_one_hot(action))
        self.history.pop()

        self.state = self.compute_state()

        # Terminate episode after reaching step limit (if set)
        # Prevents the agent from running into an infinite loop
        if self.max_steps_per_image != -1 and self.current_step >= self.max_steps_per_image:
            self.done = True

        return self.state, reward, self.done, {}

    def calculate_reward(self, action):
        reward = 0

        if self.action_set[action] == self.next_image_trigger:
            if self.evaluate_detected_instances() < 1.0:
                return -10
            else:
                return 10 * self.ETA2 * self.evaluate_detected_instances() - (self.current_step * self.DURATION_PENALTY)

        if self.action_set[action] == self.trigger:
            reward = 10 * self.ETA * self.iou - (self.current_step * self.DURATION_PENALTY)
        else:
            self.iou = self.compute_best_iou()

        return reward

    def create_empty_history(self):
        flat_history = np.repeat([False], self.HISTORY_LENGTH * self.action_space.n)
        history = flat_history.reshape((self.HISTORY_LENGTH, self.action_space.n))

        return history.tolist()

    @staticmethod
    def to_four_corners_array(two_bbox):
        """
        Creates an array of bounding boxes with four corners out of a bounding box with two corners, so
        that the ImageMasker can be applied.

        :param two_bbox: Bounding box with two points, top left and bottom right

        :return: An array of bounding boxes that corresponds to the requirements of the ImageMasker
        """
        top_left = np.array([two_bbox[0], two_bbox[1]], dtype=np.int32)
        bottom_left = np.array([two_bbox[0], two_bbox[3]], dtype=np.int32)
        top_right = np.array([two_bbox[2], two_bbox[1]], dtype=np.int32)
        bottom_right = np.array([two_bbox[2], two_bbox[3]], dtype=np.int32)

        four_bbox = np.array([bottom_right, bottom_left, top_left, top_right])

        return np.array([four_bbox, four_bbox, four_bbox])

    @staticmethod
    def to_standard_box(bbox):
        """
        Transforms a given bounding box into a standardized representation.

        :param bbox: Bounding box given as [(x0, y0), (x1, y1)] or [x0, y0, x1, y1]
        :return: Bounding box represented as [x0, y0, x1, y1]
        """
        from typing import Iterable
        if isinstance(bbox[0], Iterable):
            bbox = [xy for p in bbox for xy in p]
        return bbox

    def create_ior_mark(self, bbox):
        """
        Creates an IoR (inhibition of return) mark that crosses out the given bounding box.
        This is necessary to find multiple objects within one image

        :param bbox: Bounding box given as [(x0, y0), (x1, y1)] or [x0, y0, x1, y1]
        """
        masker = ImageMasker(0)
        bbox = self.to_standard_box(bbox)

        center_height = round((bbox[3] + bbox[1]) / 2)
        center_width = round((bbox[2] + bbox[0]) / 2)
        height_frac = round((bbox[3] - bbox[1]) / 12)
        width_frac = round((bbox[2] - bbox[0]) / 12)

        horizontal_box = [bbox[0], center_height - height_frac, bbox[2], center_height + height_frac]
        vertical_box = [center_width - width_frac, bbox[1], center_width + width_frac, bbox[3]]

        horizontal_box_four_corners = self.to_four_corners_array(horizontal_box)
        vertical_box_four_corners = self.to_four_corners_array(vertical_box)

        array_module = np

        if self.gpu_id != -1:
            array_module = cuda.cupy
            horizontal_box_four_corners = cuda.to_gpu(horizontal_box_four_corners, self.gpu_id)
            vertical_box_four_corners = cuda.to_gpu(vertical_box_four_corners, self.gpu_id)

        new_img = array_module.array(self.episode_image, dtype=np.int32)
        new_img = masker.mask_array(new_img, horizontal_box_four_corners, array_module)
        new_img = masker.mask_array(new_img, vertical_box_four_corners, array_module)

        if self.gpu_id != -1:
            self.episode_image = Image.fromarray(cuda.to_cpu(new_img).astype(np.uint8))
        else:
            self.episode_image = Image.fromarray(new_img.astype(np.uint8))

    @property
    def episode_true_bboxes_unmasked(self):
        """
        Returns the bounding boxes in the current episode image that are not masked.
        """
        bboxes_unmasked = []

        for index, bbox in enumerate(self.episode_true_bboxes):
            is_masked = index in self.episode_masked_indices
            if not is_masked:
                bboxes_unmasked.append(bbox)

        return bboxes_unmasked

    def compute_best_iou(self):
        max_iou = 0

        # Only consider boxes that have not been masked yet
        # Ensures that the agent is not rewarded for visiting the same location
        for box in self.episode_true_bboxes_unmasked:
            max_iou = max(max_iou, self.compute_iou(box))

        return max_iou

    def compute_iou(self, other_bbox):
        """Computes the intersection over union of the argument and the current bounding box."""
        intersection = self.compute_intersection(other_bbox)

        area_1 = (self.bbox[2] - self.bbox[0]) * (self.bbox[3] - self.bbox[1])
        area_2 = (other_bbox[1][0] - other_bbox[0][0]) * (other_bbox[1][1] - other_bbox[0][1])
        union = area_1 + area_2 - intersection

        return intersection / union

    def compute_intersection(self, other_bbox):
        left = max(self.bbox[0], other_bbox[0][0])
        top = max(self.bbox[1], other_bbox[0][1])
        right = min(self.bbox[2], other_bbox[1][0])
        bottom = min(self.bbox[3], other_bbox[1][1])

        if right < left or bottom < top:
            return 0

        return (right - left) * (bottom - top)

    def up(self):
        self.adjust_bbox(np.array([0, -1, 0, -1]))

    def down(self):
        self.adjust_bbox(np.array([0, 1, 0, 1]))

    def left(self):
        self.adjust_bbox(np.array([-1, 0, -1, 0]))

    def right(self):
        self.adjust_bbox(np.array([1, 0, 1, 0]))

    def bigger(self):
        self.adjust_bbox(np.array([-0.5, -0.5, 0.5, 0.5]))

    def smaller(self):
        self.adjust_bbox(np.array([0.5, 0.5, -0.5, -0.5]))

    def fatter(self):
        self.adjust_bbox(np.array([0, 0.5, 0, -0.5]))

    def taller(self):
        self.adjust_bbox(np.array([0.5, 0, -0.5, 0]))

    def trigger(self):
<<<<<<< HEAD
        if not self.playout_episode:
            # Terminate episode after first trigger action
            self.done = True
            return

        # Otherwise play out the full episode
        if self.mode == 'train':
            # Speed up training by masking closest true bbox
            if len(self.episode_true_bboxes_unmasked) > 0:
                index, bbox = self.closest_unmasked_true_bbox()
                self.create_ior_mark(bbox)
                self.episode_masked_indices.append(index)
        else:
            self.create_ior_mark(self.bbox)
        self.reset_bbox()

    def closest_unmasked_true_bbox(self):
        max_iou = None
        best_box = None
        best_box_index = None

        for index, box in enumerate(self.episode_true_bboxes):
            if index in self.episode_masked_indices:
                continue
            iou = self.compute_iou(box)
            if not max_iou or iou > max_iou:
                max_iou = iou
                best_box = box
                best_box_index = index

        return (best_box_index, best_box)
=======
        self.done = True
        self.num_detected_texts += 1
        #self.create_ior_mark()
>>>>>>> b1662cb1

    # trigger that should be used when all text instances have been detected by the agent
    def next_image_trigger(self):
        self.done = True
        self.reset()

    @staticmethod
    def box_size(box):
        width = box[2] - box[0]
        height = box[3] - box[1]

        return width * height

    def adjust_bbox(self, directions):
        ah = round(self.ALPHA * (self.bbox[3] - self.bbox[1]))
        aw = round(self.ALPHA * (self.bbox[2] - self.bbox[0]))

        adjustments = np.array([aw, ah, aw, ah])
        delta = directions * adjustments

        new_box = self.bbox + delta

        if self.box_size(new_box) < MAX_IMAGE_PIXELS:
            self.bbox = new_box

    def reset_bbox(self):
        self.bbox = np.array([0, 0, self.episode_image.width, self.episode_image.height])

    def reset(self, image_index=None):
        """Reset the environment to its initial state (the bounding box covers the entire image"""
<<<<<<< HEAD
        self.history = self.create_empty_history()
        if self.episode_image is not None:
=======
        if not stay_on_image:
            self.num_detected_texts = 0
            self.history = self.create_empty_history()
>>>>>>> b1662cb1
            self.episode_image.close()

        if image_index is None:
            # Pick random next image if not specified otherwise
            image_index = self.np_random.randint(len(self.image_paths))
        self.episode_image = Image.open(self.image_paths[image_index])
        self.episode_true_bboxes = self.true_bboxes[image_index]

        if self.episode_image.mode != 'RGB':
            self.episode_image = self.episode_image.convert('RGB')

        self.episode_masked_indices = []

        # Mask bounding boxes randomly with probability P_MASK
        if self.mode == 'train' and self.premasking:
            num_unmasked = self.episode_num_true_bboxes
            for idx, box in enumerate(self.episode_true_bboxes):
                # Ensure at least 1 non-masked instance per observation
                if num_unmasked > 1 and np.random.random() <= self.P_MASK:
                    self.create_ior_mark(box)
                    self.episode_masked_indices.append(idx)
                    num_unmasked -= 1

        self.current_step = 0
        self.reset_bbox()
        self.state = self.compute_state()
        self.done = False
        self.iou = self.compute_best_iou()
        self.max_iou = self.iou

        return self.state

    def render(self, mode='human', return_as_file=False, include_true_bboxes=False):
        """Render the current state"""

        image = self.episode_image
        if include_true_bboxes:
            image = self.episode_image_with_true_bboxes

        if mode == 'human':
            copy = image.copy()
            draw = ImageDraw.Draw(copy)
            draw.rectangle(self.bbox.tolist(), outline=(255, 255, 255))
            if return_as_file:
                return copy
            copy.show()
            copy.close()
        elif mode is 'box':
            # Renders what the agent currently sees
            # i.e. the section of the image covered by the agent's current window (warped to standard size)
            warped = self.get_warped_bbox_contents()
            if return_as_file:
                return warped
            warped.show()
            warped.close()
        elif mode is 'rgb_array':
            copy = image.copy()
            draw = ImageDraw.Draw(copy)
            draw.rectangle(self.bbox.tolist(), outline=(255, 255, 255))
            return np.array(copy)
        else:
            super(TextLocEnv, self).render(mode=mode)

    def get_warped_bbox_contents(self):
        cropped = self.episode_image.crop(self.bbox)
        return cropped.resize((224, 224), LANCZOS)

    def compute_state(self):
        warped = self.get_warped_bbox_contents()
        return (np.array(warped, dtype=np.float32), np.array(self.history))

    def to_one_hot(self, action):
        line = np.zeros(self.action_space.n, np.bool)
        line[action] = 1

        return line

    @property
    def episode_image_with_true_bboxes(self, true_bbox_color=(255, 0, 0)):
        if not self.episode_true_bboxes:
            return self.episode_image

        copy = self.episode_image.copy()
        draw = ImageDraw.Draw(copy)
        for box in self.episode_true_bboxes:
            draw.rectangle(box, outline=true_bbox_color)
        return copy

    @property
    def episode_num_true_bboxes(self):
        """Number of bounding boxes available in the current episode image."""
        if not self.episode_true_bboxes:
            return None
        return len(self.episode_true_bboxes)

    def evaluate_detected_instances(self):
        return (self.num_detected_texts / len(self.episode_true_bboxes))<|MERGE_RESOLUTION|>--- conflicted
+++ resolved
@@ -18,13 +18,10 @@
     ALPHA = 0.2
     # η: Reward of the trigger action
     ETA = 7.0
-<<<<<<< HEAD
     # p: Probability for masking a bounding box in a new observation (applied separately to boxes 0..N-1 during premasking)
     P_MASK = 0.5
-=======
     # Reward for next image trigger action
     ETA2 = 10.0
->>>>>>> b1662cb1
 
     def __init__(self, image_paths, true_bboxes, gpu_id=-1,
         playout_episode=False, premasking=True, mode='train',
@@ -120,7 +117,7 @@
             if self.evaluate_detected_instances() < 1.0:
                 return -10
             else:
-                return 10 * self.ETA2 * self.evaluate_detected_instances() - (self.current_step * self.DURATION_PENALTY)
+                return 10 * self.ETA2 - (self.current_step * self.DURATION_PENALTY)
 
         if self.action_set[action] == self.trigger:
             reward = 10 * self.ETA * self.iou - (self.current_step * self.DURATION_PENALTY)
@@ -274,7 +271,7 @@
         self.adjust_bbox(np.array([0.5, 0, -0.5, 0]))
 
     def trigger(self):
-<<<<<<< HEAD
+        self.num_detected_texts += 1
         if not self.playout_episode:
             # Terminate episode after first trigger action
             self.done = True
@@ -306,11 +303,6 @@
                 best_box_index = index
 
         return (best_box_index, best_box)
-=======
-        self.done = True
-        self.num_detected_texts += 1
-        #self.create_ior_mark()
->>>>>>> b1662cb1
 
     # trigger that should be used when all text instances have been detected by the agent
     def next_image_trigger(self):
@@ -340,15 +332,11 @@
         self.bbox = np.array([0, 0, self.episode_image.width, self.episode_image.height])
 
     def reset(self, image_index=None):
-        """Reset the environment to its initial state (the bounding box covers the entire image"""
-<<<<<<< HEAD
+        """Reset the environment to its initial state (the bounding box covers the entire image)"""
+        self.num_detected_texts = 0
+
         self.history = self.create_empty_history()
         if self.episode_image is not None:
-=======
-        if not stay_on_image:
-            self.num_detected_texts = 0
-            self.history = self.create_empty_history()
->>>>>>> b1662cb1
             self.episode_image.close()
 
         if image_index is None:
