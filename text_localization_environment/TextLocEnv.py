import gym
from gym import spaces
import random
from gym.utils import seeding
from chainer.backends import cuda
from PIL import Image, ImageDraw
from PIL.Image import LANCZOS, MAX_IMAGE_PIXELS
import numpy as np
from text_localization_environment.ImageMasker import ImageMasker
from text_localization_environment.utils import box_size, box_area, scale_bboxes


class TextLocEnv(gym.Env):
    metadata = {'render.modes': ['human', 'rgb_array', 'box']}

    DURATION_PENALTY = 0.03
    HISTORY_LENGTH = 10
    # ⍺: factor relative to the current box size that is used for every transformation action
    ALPHA = 0.2
    # η: Reward of the trigger action
    ETA = 7.0
    # p: Probability for masking a bounding box in a new observation (applied separately to boxes 0..N-1 during premasking)
    P_MASK = 0.5
    # Reward for next image trigger action
    ETA2 = 10.0

    def __init__(self, image_paths, true_bboxes,
        playout_episode=False, premasking=True, mode='train',
        max_steps_per_image=200, bbox_scaling=None, seed=None
    ):
        """
        :param image_paths: The paths to the individual images
        :param true_bboxes: The true bounding boxes for each image
        :type image_paths: String or list
        :type true_bboxes: numpy.ndarray
        """
        self.action_space = spaces.Discrete(10)
        self.action_set = {0: self.right,
                           1: self.left,
                           2: self.up,
                           3: self.down,
                           4: self.bigger,
                           5: self.smaller,
                           6: self.fatter,
                           7: self.taller,
                           8: self.trigger,
                           9: self.next_image_trigger
                           }
        # 224*224*3 (RGB image) + 9 * 10 (on-hot-enconded history) = 150618
        self.observation_space = spaces.Tuple([spaces.Box(low=0, high=256, shape=(224,224,3)), spaces.Box(low=0,high=1,shape=(10,9))])
        if type(image_paths) is not list: image_paths = [image_paths]
        self.image_paths = image_paths
        self.true_bboxes = [[TextLocEnv.to_standard_box(b) for b in bboxes] for bboxes in true_bboxes]
        # Determines whether the agent is training or testing
        # Optimizations can be applied during training that are not allowed for testing
        self.mode = mode
        # Factor for scaling all bounding boxes relative to their size
        self.bbox_scaling = bbox_scaling
        # Whether IoR markers will be placed upfront after loading the image
        self.premasking = premasking
        # Whether an episode terminates after a single trigger or is played out until the end
        self.playout_episode = playout_episode
        # Episodes will be terminated automatically after reaching max steps
        self.max_steps_per_image = max_steps_per_image

        # Image for the current episode
        self.episode_image = Image.new("RGB", (256, 256))

        # Ground truth bounding boxes for the current episode image
        self.episode_true_bboxes = None
        # Predicted bounding boxes for the current episode image
        self.episode_pred_bboxes = None
        # IoU values for each trigger in the current episode
        self.episode_trigger_ious = None
        # List of indices of masked bounding boxes for the current episode image
        self.episode_masked_indices = []
        # The agent's current window represented as [x0, y0, x1, y1]
        self.bbox = None

        self.num_detected_texts = 0
        # For registering a handler that will be executed once after a step
        self.post_step_handler = None

        self.seed(seed=seed)
        self.reset()

    def seed(self, seed=None):
        # Note: Please use np_random object instead of np.random
        if seed is not None:
            np.random.seed(seed)
            random.seed(seed)
        self.np_random, seed = seeding.np_random(seed)
        return [seed]

    def step(self, action):
        """Execute an action and return
            state - the next state,
            reward - the reward,
            done - whether a terminal state was reached,
            info - any additional info"""
        assert self.action_space.contains(action), "%r (%s) is an invalid action" % (action, type(action))

        self.current_step += 1

        self.action_set[action]()

        reward = self.calculate_reward(action)
        self.max_iou = max(self.iou, self.max_iou)

        self.history.insert(0, self.to_one_hot(action))
        self.history.pop()

        self.state = self.compute_state()

        # Execute and remove any registered post-step handler
        if self.post_step_handler is not None:
            self.post_step_handler()
            self.post_step_handler = None

        # Terminate episode after reaching step limit (if set)
        # Prevents the agent from running into an infinite loop
        if self.max_steps_per_image != -1 and self.current_step >= self.max_steps_per_image:
            self.done = True

        return self.state, reward, self.done, {}

    def calculate_reward(self, action):
        reward = 0

        if self.action_set[action] == self.next_image_trigger:
            if self.evaluate_detected_instances() != 1.0:
                return -10
            else:
                return 10 + (self.current_step * self.DURATION_PENALTY)

        if self.action_set[action] == self.trigger:
            reward = 10 * self.ETA * self.iou - (self.current_step * self.DURATION_PENALTY)
        else:
            self.iou = self.compute_best_iou()

        return reward

    def create_empty_history(self):
        flat_history = np.repeat([False], self.HISTORY_LENGTH * self.action_space.n)
        history = flat_history.reshape((self.HISTORY_LENGTH, self.action_space.n))

        return history.tolist()

    @staticmethod
    def to_standard_box(bbox):
        """
        Transforms a given bounding box into a standardized representation.

        :param bbox: Bounding box given as [(x0, y0), (x1, y1)] or [x0, y0, x1, y1]
        :return: Bounding box represented as [x0, y0, x1, y1]
        """
        from typing import Iterable
        if isinstance(bbox[0], Iterable):
            bbox = [xy for p in bbox for xy in p]
        return bbox

    def create_ior_mark(self, bbox):
        """
        Creates an IoR (inhibition of return) mark that crosses out the given bounding box.
        This is necessary to find multiple objects within one image

        :param bbox: Bounding box given as [(x0, y0), (x1, y1)] or [x0, y0, x1, y1]
        """
        bbox = self.to_standard_box(bbox)
        masker = ImageMasker(self.episode_image, bbox)
        self.episode_image = masker.mask()

    @property
    def episode_true_bboxes_unmasked(self):
        """
        Returns the bounding boxes in the current episode image that are not masked.
        """
        bboxes_unmasked = []

        for index, bbox in enumerate(self.episode_true_bboxes):
            is_masked = index in self.episode_masked_indices
            if not is_masked:
                bboxes_unmasked.append(bbox)

        return bboxes_unmasked

    def compute_best_iou(self):
        max_iou = 0

        # Only consider boxes that have not been masked yet
        # Ensures that the agent is not rewarded for visiting the same location
        for box in self.episode_true_bboxes_unmasked:
            max_iou = max(max_iou, self.compute_iou(box))

        return max_iou

    def compute_iou(self, other_bbox):
        """Computes the intersection over union of the argument and the current bounding box."""
        intersection = self.compute_intersection(other_bbox)

        area_1 = (self.bbox[2] - self.bbox[0]) * (self.bbox[3] - self.bbox[1])
        area_2 = (other_bbox[2] - other_bbox[0]) * (other_bbox[3] - other_bbox[1])
        union = area_1 + area_2 - intersection

        return intersection / union

    def compute_intersection(self, other_bbox):
        left = max(self.bbox[0], other_bbox[0])
        top = max(self.bbox[1], other_bbox[1])
        right = min(self.bbox[2], other_bbox[2])
        bottom = min(self.bbox[3], other_bbox[3])

        if right < left or bottom < top:
            return 0

        return (right - left) * (bottom - top)

    def up(self):
        self.adjust_bbox(np.array([0, -1, 0, -1]))

    def down(self):
        self.adjust_bbox(np.array([0, 1, 0, 1]))

    def left(self):
        self.adjust_bbox(np.array([-1, 0, -1, 0]))

    def right(self):
        self.adjust_bbox(np.array([1, 0, 1, 0]))

    def bigger(self):
        self.adjust_bbox(np.array([-0.5, -0.5, 0.5, 0.5]))

    def smaller(self):
        self.adjust_bbox(np.array([0.5, 0.5, -0.5, -0.5]))

    def fatter(self):
        self.adjust_bbox(np.array([0, 0.5, 0, -0.5]))

    def taller(self):
        self.adjust_bbox(np.array([0.5, 0, -0.5, 0]))

    def trigger(self):
        self.num_detected_texts += 1
        self.episode_pred_bboxes.append(self.bbox)
        # IoU values are only updated after trigger action is executed
        # Therefore we need to track them lazily
        self.post_step_handler = self._register_trigger_iou

        if not self.playout_episode:
            # Terminate episode after first trigger action
            self.done = True
            return

        if self.mode == 'train':
            if len(self.episode_true_bboxes_unmasked) > 0:
                index, bbox = self.closest_unmasked_true_bbox()
                self.create_ior_mark(bbox)
                self.episode_masked_indices.append(index)
        else:
            self.create_ior_mark(self.bbox)

        self.reset_bbox()

    def _register_trigger_iou(self):
        self.episode_trigger_ious.append(self.iou)

    def closest_unmasked_true_bbox(self):
        max_iou = None
        best_box = None
        best_box_index = None

        for index, box in enumerate(self.episode_true_bboxes):
            if index in self.episode_masked_indices:
                continue
            iou = self.compute_iou(box)
            if not max_iou or iou > max_iou:
                max_iou = iou
                best_box = box
                best_box_index = index

        return (best_box_index, best_box)

<<<<<<< HEAD
    # trigger that should be used when all text instances have been detected by the agent
    def next_image_trigger(self):
        self.done = True
        # self.reset()

    @staticmethod
    def box_size(box):
        width = box[2] - box[0]
        height = box[3] - box[1]

        return width * height

=======
>>>>>>> b4c7777a
    def adjust_bbox(self, directions):
        width, height = box_size(self.bbox)
        ah = round(self.ALPHA * height)
        aw = round(self.ALPHA * width)

        adjustments = np.array([aw, ah, aw, ah])
        delta = directions * adjustments

        new_box = self.bbox + delta

        if box_area(new_box) < MAX_IMAGE_PIXELS:
            self.bbox = new_box

    def reset_bbox(self):
        self.bbox = np.array([0, 0, self.episode_image.width, self.episode_image.height])

    def reset(self, image_index=None):
        """Reset the environment to its initial state (the bounding box covers the entire image)"""
        self.num_detected_texts = 0

        self.history = self.create_empty_history()
        if self.episode_image is not None:
            self.episode_image.close()

        if image_index is None:
            # Pick random next image if not specified otherwise
            image_index = self.np_random.randint(len(self.image_paths))
        self.episode_image = Image.open(self.image_paths[image_index])
        self.episode_true_bboxes = self.true_bboxes[image_index]

        # Scale up/down by bounding boxes relative to their size
        if self.bbox_scaling is not None and self.bbox_scaling != 1.0:
            self.episode_true_bboxes = scale_bboxes(
                self.episode_true_bboxes, self.episode_image.size,
                self.bbox_scaling
            )

        if self.episode_image.mode != 'RGB':
            self.episode_image = self.episode_image.convert('RGB')

        self.episode_masked_indices = []

        # Mask bounding boxes randomly with probability P_MASK
        if self.mode == 'train' and self.premasking:
            num_unmasked = self.episode_num_true_bboxes
            for idx, box in enumerate(self.episode_true_bboxes):
<<<<<<< HEAD
                # Ensure at least 0 non-masked instance per observation
                # -> possibly all texts are masked to train NextImageTrigger
                if num_unmasked > 0 and np.random.random() <= self.P_MASK:
=======
                # Ensure at least 1 non-masked instance per observation
                mask_rand = self.np_random.random()
                if num_unmasked > 1 and mask_rand <= self.P_MASK:
>>>>>>> b4c7777a
                    self.create_ior_mark(box)
                    self.episode_masked_indices.append(idx)
                    num_unmasked -= 1

        self.episode_pred_bboxes = []
        self.episode_trigger_ious = []
        self.current_step = 0
        self.reset_bbox()
        self.state = self.compute_state()
        self.done = False
        self.iou = self.compute_best_iou()
        self.max_iou = self.iou

        return self.state

    def render(self, mode='human', return_as_file=False, include_true_bboxes=False):
        """Render the current state"""

        image = self.episode_image
        if include_true_bboxes:
            image = self.episode_image_with_true_bboxes

        if mode == 'human':
            copy = image.copy()
            draw = ImageDraw.Draw(copy)
            draw.rectangle(self.bbox.tolist(), outline=(255, 255, 255))
            if return_as_file:
                return copy
            copy.show()
            copy.close()
        elif mode is 'box':
            # Renders what the agent currently sees
            # i.e. the section of the image covered by the agent's current window (warped to standard size)
            warped = self.get_warped_bbox_contents()
            if return_as_file:
                return warped
            warped.show()
            warped.close()
        elif mode is 'rgb_array':
            copy = image.copy()
            draw = ImageDraw.Draw(copy)
            draw.rectangle(self.bbox.tolist(), outline=(255, 255, 255))
            return np.array(copy)
        else:
            super(TextLocEnv, self).render(mode=mode)

    def get_warped_bbox_contents(self):
        cropped = self.episode_image.crop(self.bbox)
        return cropped.resize((224, 224), LANCZOS)

    def compute_state(self):
        warped = self.get_warped_bbox_contents()
        return (np.array(warped, dtype=np.float32), np.array(self.history))

    def to_one_hot(self, action):
        line = np.zeros(self.action_space.n, np.bool)
        line[action] = 1

        return line

    @property
    def episode_image_with_true_bboxes(self, true_bbox_color=(255, 0, 0)):
        if not self.episode_true_bboxes:
            return self.episode_image

        copy = self.episode_image.copy()
        draw = ImageDraw.Draw(copy)
        for box in self.episode_true_bboxes:
            draw.rectangle(box, outline=true_bbox_color)
        return copy

    @property
    def episode_num_true_bboxes(self):
        """Number of bounding boxes available in the current episode image."""
        if not self.episode_true_bboxes:
            return None
        return len(self.episode_true_bboxes)

    def evaluate_detected_instances(self):
        return (self.num_detected_texts / len(self.episode_true_bboxes))<|MERGE_RESOLUTION|>--- conflicted
+++ resolved
@@ -280,7 +280,6 @@
 
         return (best_box_index, best_box)
 
-<<<<<<< HEAD
     # trigger that should be used when all text instances have been detected by the agent
     def next_image_trigger(self):
         self.done = True
@@ -293,8 +292,6 @@
 
         return width * height
 
-=======
->>>>>>> b4c7777a
     def adjust_bbox(self, directions):
         width, height = box_size(self.bbox)
         ah = round(self.ALPHA * height)
@@ -302,7 +299,6 @@
 
         adjustments = np.array([aw, ah, aw, ah])
         delta = directions * adjustments
-
         new_box = self.bbox + delta
 
         if box_area(new_box) < MAX_IMAGE_PIXELS:
@@ -341,15 +337,10 @@
         if self.mode == 'train' and self.premasking:
             num_unmasked = self.episode_num_true_bboxes
             for idx, box in enumerate(self.episode_true_bboxes):
-<<<<<<< HEAD
                 # Ensure at least 0 non-masked instance per observation
                 # -> possibly all texts are masked to train NextImageTrigger
-                if num_unmasked > 0 and np.random.random() <= self.P_MASK:
-=======
-                # Ensure at least 1 non-masked instance per observation
                 mask_rand = self.np_random.random()
-                if num_unmasked > 1 and mask_rand <= self.P_MASK:
->>>>>>> b4c7777a
+                if num_unmasked > 0 and mask_rand <= self.P_MASK:
                     self.create_ior_mark(box)
                     self.episode_masked_indices.append(idx)
                     num_unmasked -= 1
